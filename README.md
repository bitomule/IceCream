![IceCream](https://i.loli.net/2017/11/18/5a104e5acfea5.png)

[![CI Status](http://img.shields.io/travis/caiyue1993/IceCream.svg?style=flat)](https://travis-ci.org/caiyue1993/IceCream)
[![Version](https://img.shields.io/cocoapods/v/IceCream.svg?style=flat)](http://cocoapods.org/pods/IceCream)
[![License](https://img.shields.io/cocoapods/l/IceCream.svg?style=flat)](http://cocoapods.org/pods/IceCream)
[![Platform](https://img.shields.io/cocoapods/p/IceCream.svg?style=flat)](http://cocoapods.org/pods/IceCream)
[![contributions welcome](https://img.shields.io/badge/contributions-welcome-brightgreen.svg?style=flat)](https://github.com/caiyue1993/icecream/issues)
<a href="https://twitter.com/caiyue5"><img src="https://img.shields.io/twitter/follow/caiyue5.svg?style=social"></a>

IceCream helps you sync Realm Database with CloudKit.

"It works like magic!"

## Features

- Realm Database
    - [x] Off-line First
    - [x] Thread Safety
    - [x] Reactive Programming

- Apple CloudKit
    - [x] Automatical Authentication
    - [x] Silent Push

- [x] Reachability(Support Long-lived Operation) 
- [x] Error Handling
- [x] Sync Automatically
- [x] Manually Synchronization is also supported
- [x] User Account Status Check
- [ ] Complete Documentation 

## Prerequisite
1. Be sure to have enrolled in Apple Developer Program

2. Turn on your iCloud in Capabilities and choose `CloudKit`

3. Turn on Background Modes and check `Background fetch` and `Remote notification` 

## Usage

### Basics
1. Prepare your Realm Object(e.g. Dog)
```swift
class Dog: Object {
    @objc dynamic var id = NSUUID().uuidString
    @objc dynamic var name = ""
    @objc dynamic var age = 0
    @objc dynamic var isDeleted = false

    override class func primaryKey() -> String? {
        return "id"
    }
}
```

2. Do stuffs like that
```swift
extension Dog: CKRecordConvertible {
    // Yep, let it be blank!    
}

extension Dog: CKRecordRecoverable {
    typealias O = Dog
}
```

<<<<<<< HEAD
Is that easy? Protocol Extensions do this trick.
=======
*Attention: there will be a incredibly cleaner way to do this! See [issue #2](https://github.com/caiyue1993/IceCream/issues/2) if you are interested!*
>>>>>>> ef44c471

3. Start the Engine!
```swift
var syncEngine: SyncEngine<Dog>?
func application(_ application: UIApplication, didFinishLaunchingWithOptions launchOptions: [UIApplicationLaunchOptionsKey: Any]?) -> Bool {
    ...
    syncEngine = SyncEngine<Dog>()
    application.registerForRemoteNotifications()
    ...
}
```

That's all you need to do! Everytime you write to Realm, the SyncEngine will get notified and handle sync stuffs!

For more details, clone the project to see the source code.

### About Object Deletions

Yep, we highly recommend you use **Soft Deletions**. That's why we add a `isDeleted` property to CKRecordConvertible protocol. 

When you want to delete a object, you just need to set its `isDeleted` property to true. And the rest of things are already taken care of.

*You also don't need to worry about the clean-up things. It has also been considered.*

Example project is provided to see the detailed usage.

## Requirements

- iOS 10.0+
- Swift 4
- Realm Swift ~> 3.0

## Debug Suggestions

It's true that debugging CloudKit is hard and tedious. But I have some tips for you guys when facing puzzles.

- You should know how Realm and CloudKit works. 
- Using GUI tools, like [Realm Browser](https://itunes.apple.com/us/app/realm-browser/id1007457278?mt=12) and [CloudKit Dashboard](https://icloud.developer.apple.com/dashboard).
- When you are lost and don't remember where you are, I suggest starting all over again. In CloudKit Dashboard, "Reset..." button is provided. You can also
clear local database by re-install apps.
- Keep calm and carry on!

*Warning: If you're going to launch your app onto App Store, don't forget to deploy your environment settings to production. You can do it easily in the CloudKit Dashboard. Write & Read permissions are also need to be considered.*

### One More Tip
How to debug CloudKit in production mode? See this [post](https://stackoverflow.com/questions/30182521/use-production-cloudkit-during-development).

## Example

To run the example project, clone the repo, and run `pod install` from the Example directory first.

## Installation

IceCream is available through [CocoaPods](http://cocoapods.org). To install
it, simply add the following line to your Podfile:

```ruby
pod 'IceCream'
```

## Make it better
These are the to-do list in IceCream project. You can join us to become a contributor.

- Support CKReference & Realm's LinkingObjects
- Support CloudKit Shared Database 
- Support Other platforms, like macOS, tvOS and watchOS

See the [CONTRIBUTING](https://github.com/caiyue1993/IceCream/blob/master/CONTRIBUTING.md) file for contributing guidelines.

## Live Demo
My app [小目标 - 量化你的进步](https://itunes.apple.com/cn/app/%E5%B0%8F%E7%9B%AE%E6%A0%87-%E9%87%8F%E5%8C%96%E4%BD%A0%E7%9A%84%E8%BF%9B%E6%AD%A5/id1215312957?mt=8&at=1000lvyQ)(A lightweight task management app) is using IceCream. You can download it and try it on your muiltiple devices to see this magic.

<a href="https://itunes.apple.com/cn/app/%E5%B0%8F%E7%9B%AE%E6%A0%87-%E9%87%8F%E5%8C%96%E4%BD%A0%E7%9A%84%E8%BF%9B%E6%AD%A5/id1215312957?mt=8&at=1000lvyQ">
  <img src="https://github.com/caiyue1993/Tiptoes/blob/master/images/appstore.png">
</a>


If your app has adopted IceCream, feel free to raise a PR to add to this page.

## Donation
Crypto currency donation is the best. Even 0.01 BTC helps😄.
### Bitcoin

![BTC Deposit](https://i.loli.net/2017/11/19/5a11078c118b3.png)

14J7KCR2x1Csh52SpPAvMWRh9EyNX5kxhE

### Lisk
[Lisk](https://lisk.io/) is my preferred crypto currency.

Lisk Deposit Address: 10081270051711082114L

## Reference
- [CloudKit Best Practices](https://developer.apple.com/videos/play/wwdc2016/231/)
- [Synchronizing data with CloudKit](https://medium.com/@guilhermerambo/synchronizing-data-with-cloudkit-94c6246a3fda)
- [Mastering Realm Notifications](https://academy.realm.io/posts/meetup-jp-simard-mastering-realm-notifications/)

## License
IceCream is available under the MIT license. See the LICENSE file for more info.<|MERGE_RESOLUTION|>--- conflicted
+++ resolved
@@ -63,12 +63,7 @@
     typealias O = Dog
 }
 ```
-
-<<<<<<< HEAD
 Is that easy? Protocol Extensions do this trick.
-=======
-*Attention: there will be a incredibly cleaner way to do this! See [issue #2](https://github.com/caiyue1993/IceCream/issues/2) if you are interested!*
->>>>>>> ef44c471
 
 3. Start the Engine!
 ```swift
